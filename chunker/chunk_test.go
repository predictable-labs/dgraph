--- conflicted
+++ resolved
@@ -22,17 +22,15 @@
 	"encoding/json"
 	"fmt"
 	"io"
-<<<<<<< HEAD
-	"strconv"
-=======
 	"io/ioutil"
 	"os"
 	"path/filepath"
 	"runtime"
->>>>>>> c3af295d
+	"strconv"
 	"strings"
 	"testing"
 
+	"github.com/stretchr/testify/assert"
 	"github.com/stretchr/testify/require"
 )
 
@@ -235,10 +233,9 @@
 	require.Equal(t, io.EOF, err, "end reading JSON document")
 }
 
-<<<<<<< HEAD
 type isJsonDataTest struct {
-	arg1     string
-	expected bool
+	possibleJsonData string
+	expected         bool
 }
 
 var isJsonDataTests = []isJsonDataTest{
@@ -266,10 +263,11 @@
 func TestIsJSONData(t *testing.T) {
 
 	for _, jsonTestData := range isJsonDataTests {
-		reader := bufioReader(jsonTestData.arg1)
+		reader := bufioReader(jsonTestData.possibleJsonData)
 		if output, error := IsJSONData(reader); output != jsonTestData.expected {
 			fmt.Println(error)
-			t.Errorf("got: %t, wanted: %t", output, jsonTestData.expected)
+			// t.Errorf("got: %t, wanted: %t", output, jsonTestData.expected)
+			assert.Equal(t, output, jsonTestData.expected, "Actual result is different than Expected result")
 		}
 	}
 }
@@ -284,16 +282,13 @@
 	chunkBuff, _ := chunk.Chunk(reader)
 	got := chunk.Parse(chunkBuff)
 
-	if got != nil {
-		t.Errorf("got : %t, wanted : nil", got)
-	}
-}
-
-type error interface {
-	Error() string
+	assert.Nil(t, got, "If the data passed has correct format, Pares() func returns <nil>")
 }
 
 func TestRdfChunker_Parse_Negative(t *testing.T) {
+
+	expectedResult := `while parsing line " <name> \"Alice\" .\n": while lexing <name> "Alice" . at line 1 column 6: Invalid quote for non-object.`
+
 	reader := bufioReader(` <name> "Alice" .
 	<0x01> <dgraph.type> "Person" .
 
@@ -301,12 +296,10 @@
 
 	chunk := NewChunker(RdfFormat, 1024)
 	chunkBuff, _ := chunk.Chunk(reader)
-
-	got := strings.Contains(chunk.Parse(chunkBuff).Error(), "while parsing line")
-
-	if got != true {
-		t.Errorf("got : %t, wanted : true", got)
-	}
+	got := chunk.Parse(chunkBuff)
+
+	// In this test we are passing incorrect data, hence an error is expected in got. If we do not receive any error then assert.
+	assert.Equal(t, expectedResult, got.Error(), "If the data passed has incorrect format, Pares() func returns Some error")
 }
 
 type client struct {
@@ -320,6 +313,8 @@
 
 func TestJsonFormat_Chunk(t *testing.T) {
 
+	expectedResult := "EOF"
+
 	var clients []*client
 
 	for lineCount := 0; lineCount < 1e5+2; lineCount++ {
@@ -334,9 +329,10 @@
 	chunk := NewChunker(JsonFormat, -1)
 	bytesBuff, err := chunk.Chunk(reader)
 
-	if err.Error() != "EOF" && bytesBuff == nil {
-		t.Errorf("bytesBuff is null !")
-=======
+	assert := assert.New(t)
+	assert.Equal(expectedResult, err.Error(), "If the data passed has JSON format, Chunk() func returns EOF as error")
+	assert.True(bytesBuff.Len() > 1, "If the data passed has JSON format, Chunk() func returns *bufio.Reader")
+}
 func TestFileReader(t *testing.T) {
 	//create sample files
 	_, thisFile, _, _ := runtime.Caller(0)
@@ -398,8 +394,6 @@
 		format := DataFormat(filePath, "")
 
 		require.Equal(t, format, expectedOutcomes[i])
-
->>>>>>> c3af295d
 	}
 
 }