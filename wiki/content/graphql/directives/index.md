--- conflicted
+++ resolved
@@ -58,9 +58,6 @@
 
 The `@generate` directive is used to specify which GraphQL APIs are generated for a type.
 
-<<<<<<< HEAD
-Reference: [Generate Directive](/graphql/schema/generate)
-=======
 Reference: [Generate directive](/graphql/schema/generate)
 
 ### @lambda
@@ -68,7 +65,6 @@
 The `@lambda` directive allows you to call custom JavaScript resolvers. The `@lambda` queries, mutations, and fields are resolved through the lambda functions implemented on a given lambda server.
 
 Reference: [Lambda directive](/graphql/lambda/directive)
->>>>>>> 996cafd1
 
 ### @custom
 
