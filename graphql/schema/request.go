/*
 * Copyright 2019 Dgraph Labs, Inc. and Contributors
 *
 * Licensed under the Apache License, Version 2.0 (the "License");
 * you may not use this file except in compliance with the License.
 * You may obtain a copy of the License at
 *
 *     http://www.apache.org/licenses/LICENSE-2.0
 *
 * Unless required by applicable law or agreed to in writing, software
 * distributed under the License is distributed on an "AS IS" BASIS,
 * WITHOUT WARRANTIES OR CONDITIONS OF ANY KIND, either express or implied.
 * See the License for the specific language governing permissions and
 * limitations under the License.
 */

package schema

import (
<<<<<<< HEAD
=======
	"context"
	"net/http"
	"reflect"
	"strconv"

	"github.com/dgraph-io/gqlparser/v2/gqlerror"

>>>>>>> 7ca23633
	"github.com/pkg/errors"
	"net/http"

	"github.com/dgraph-io/gqlparser/v2/ast"
	"github.com/dgraph-io/gqlparser/v2/parser"
	"github.com/dgraph-io/gqlparser/v2/validator"
)

// A Request represents a GraphQL request.  It makes no guarantees that the
// request is valid.
type Request struct {
	Query         string                 `json:"query"`
	OperationName string                 `json:"operationName"`
	Variables     map[string]interface{} `json:"variables"`
	Extensions    RequestExtensions
	Header        http.Header
	Context       context.Context
}

// RequestExtensions represents extensions recieved in requests
type RequestExtensions struct {
	PersistedQuery PersistedQuery
}

// PersistedQuery represents the query struct received from clients like Apollo
type PersistedQuery struct {
	Sha256Hash string
}

// Operation finds the operation in req, if it is a valid request for GraphQL
// schema s. If the request is GraphQL valid, it must contain a single valid
// Operation.  If either the request is malformed or doesn't contain a valid
// operation, all GraphQL errors encountered are returned.
func (s *schema) Operation(req *Request) (Operation, error) {
	if req == nil || req.Query == "" {
		return nil, errors.New("no query string supplied in request")
	}

	doc, gqlErr := parser.ParseQuery(&ast.Source{Input: req.Query})
	if gqlErr != nil {
		return nil, gqlErr
	}

	listErr := validator.Validate(s.schema, doc)
	if len(listErr) != 0 {
		return nil, listErr
	}

	if len(doc.Operations) == 1 && doc.Operations[0].Operation == ast.Subscription &&
		s.schema.Subscription == nil {
		return nil, errors.Errorf("Not resolving subscription because schema doesn't have any " +
			"fields defined for subscription operation.")
	}

	if len(doc.Operations) > 1 && req.OperationName == "" {
		return nil, errors.Errorf("Operation name must by supplied when query has more " +
			"than 1 operation.")
	}

	op := doc.Operations.ForName(req.OperationName)
	if op == nil {
		return nil, errors.Errorf("Supplied operation name %s isn't present in the request.",
			req.OperationName)
	}

	vars, gqlErr := validator.VariableValues(s.schema, op, req.Variables)
	if gqlErr != nil {
		return nil, gqlErr
	}

	operation := &operation{op: op,
		vars:                    vars,
		query:                   req.Query,
		header:                  req.Header,
		doc:                     doc,
		inSchema:                s,
		interfaceImplFragFields: map[*ast.Field]string{},
	}

	// recursively expand fragments in operation as selection set fields
	for _, s := range op.SelectionSet {
		recursivelyExpandFragmentSelections(s.(*ast.Field), operation)
	}

	return operation, nil
}

// recursivelyExpandFragmentSelections puts a fragment's selection set directly inside this
// field's selection set, and does it recursively for all the fields in this field's selection
// set. This eventually expands all the fragment references anywhere in the hierarchy.
// To understand how expansion works, let's consider following graphql schema (Reference: Starwars):
// 			interface Employee { ... }
// 			interface Character { ... }
// 			type Human implements Character & Employee { ... }
// 			type Droid implements Character { ... }
// 1. field returns an Interface: Consider executing following query:
//			query {
//				queryCharacter {
//					...commonCharacterFrag
//					...humanFrag
//					...droidFrag
//				}
//			}
//			fragment commonCharacterFrag on Character { ... }
//			fragment humanFrag on Human { ... }
//			fragment droidFrag on Droid { ... }
//    As queryCharacter returns Characters, so any fragment reference used inside queryCharacter and
//    defined on Character interface should be expanded. Also, any fragments defined on the types
//    which implement Character interface should also be expanded. That means, any fragments on
//    Character, Human and Droid will be expanded in the result of queryCharacter.
// 2. field returns an Object: Consider executing following query:
// 			query {
//				queryHuman {
//					...employeeFrag
//					...characterFrag
//					...humanFrag
//				}
//			}
//			fragment employeeFrag on Employee { ... }
//			fragment characterFrag on Character { ... }
//			fragment humanFrag on Human { ... }
//    As queryHuman returns Humans, so any fragment reference used inside queryHuman and
//    defined on Human type should be expanded. Also, any fragments defined on the interfaces
//    which are implemented by Human type should also be expanded. That means, any fragments on
//    Human, Character and Employee will be expanded in the result of queryHuman.
// 3. field returns a Union: process is similar to the case when field returns an interface.
func recursivelyExpandFragmentSelections(field *ast.Field, op *operation) {
	// This happens in case of introspection queries, as they don't have any types in graphql schema
	// but explicit resolvers defined. So, when the parser parses the raw request, it is not able to
	// find a definition for such fields in the schema. Introspection queries are already handling
	// fragments, so it is fine to not do it for them. But, in future, if anything doesn't have
	// associated types for them in graphql schema, then it needs to handle fragment expansion by
	// itself.
	if field.Definition == nil {
		return
	}

	// Find all valid type names that this field satisfies

	typeName := field.Definition.Type.Name()
	typeKind := op.inSchema.schema.Types[typeName].Kind
	// this field always has to expand any fragment on its own type
	// "" tackles the case for an inline fragment which doesn't specify type condition
	satisfies := []string{typeName, ""}
	var additionalTypes map[string]bool
	switch typeKind {
	case ast.Interface, ast.Union:
		// expand fragments on types which implement this interface (for interface case)
		// expand fragments on member types of this union (for Union case)
		additionalTypes = getTypeNamesAsMap(op.inSchema.schema.PossibleTypes[typeName])
		// also, expand fragments on interfaces which are implemented by the member types of this union
		// And also on additional interfaces which also implement the same type
		var interfaceFragsToExpand []*ast.Definition
		for typ := range additionalTypes {
			interfaceFragsToExpand = append(interfaceFragsToExpand,
				op.inSchema.schema.Implements[typ]...)
		}
		additionalInterfaces := getTypeNamesAsMap(interfaceFragsToExpand)
		// if there is any fragment in the selection set of this field, need to store a mapping from
		// fields in that fragment to the fragment's type condition, to be used later in completion.
		for interfaceName := range additionalInterfaces {
			additionalTypes[interfaceName] = true
			for _, f := range field.SelectionSet {
				addSelectionToInterfaceImplFragFields(interfaceName, f,
					getTypeNamesAsMap(op.inSchema.schema.PossibleTypes[interfaceName]), op)
			}
		}
	case ast.Object:
		// expand fragments on interfaces which are implemented by this object
		additionalTypes = getTypeNamesAsMap(op.inSchema.schema.Implements[typeName])
	default:
		// return, as fragment can't be present on a field which is not Interface, Union or Object
		return
	}
	for typName := range additionalTypes {
		satisfies = append(satisfies, typName)
	}

	// collect all fields from any satisfying fragments into selectionSet
	collectedFields := collectFields(&requestContext{
		RawQuery:  op.query,
		Variables: op.vars,
		Doc:       op.doc,
	}, field.SelectionSet, satisfies)
	field.SelectionSet = make([]ast.Selection, 0, len(collectedFields))
	for _, collectedField := range collectedFields {
		field.SelectionSet = append(field.SelectionSet, collectedField.Field)
	}

	// It helps when __typename is requested for an Object in a fragment on Interface, so we don't
	// have to fetch dgraph.type from dgraph. Otherwise, each field in the selection set will have
	// its ObjectDefinition point to an Interface instead of an Object, resulting in wrong output
	// for __typename. For example:
	// 		query {
	//			queryHuman {
	//				...characterFrag
	//				...
	//			}
	//		}
	//		fragment characterFrag on Character {
	//			__typename
	//			...
	//		}
	// Here, queryHuman is guaranteed to return an Object and not an Interface, so dgraph.type is
	// never fetched for it, thinking that its fields will have their ObjectDefinition point to a
	// Human. But, when __typename is put into the selection set of queryHuman expanding the
	// fragment on Character (an Interface), it still has its ObjectDefinition point to Character.
	// This, if not set to point to Human, will result in __typename being reported as Character.
	if typeKind == ast.Object {
		typeDefinition := op.inSchema.schema.Types[typeName]
		for _, f := range field.SelectionSet {
			f.(*ast.Field).ObjectDefinition = typeDefinition
		}
	}

	// recursively run for this field's selectionSet
	for _, f := range field.SelectionSet {
		recursivelyExpandFragmentSelections(f.(*ast.Field), op)
	}
}

// getTypeNamesAsMap returns a map containing the typeName of all the typeDefs as keys and true
// as value
func getTypeNamesAsMap(typesDefs []*ast.Definition) map[string]bool {
	if typesDefs == nil {
		return nil
	}

	typeNameMap := make(map[string]bool)
	for _, typ := range typesDefs {
		typeNameMap[typ.Name] = true
	}
	return typeNameMap
}

func addSelectionToInterfaceImplFragFields(interfaceTypeName string, field ast.Selection,
	interfaceImplMap map[string]bool, op *operation) {
	switch frag := field.(type) {
	case *ast.InlineFragment:
		addFragFieldsToInterfaceImplFields(interfaceTypeName, frag.TypeCondition,
			frag.SelectionSet, interfaceImplMap, op)
	case *ast.FragmentSpread:
		addFragFieldsToInterfaceImplFields(interfaceTypeName, frag.Definition.TypeCondition,
			frag.Definition.SelectionSet, interfaceImplMap, op)
	}
}

func addFragFieldsToInterfaceImplFields(interfaceTypeName, typeCond string, selSet ast.SelectionSet,
	interfaceImplMap map[string]bool, op *operation) {
	if interfaceImplMap[typeCond] {
		// if the type condition on fragment matches one of the types implementing the interface
		// then we need to store mapping of the fields inside the fragment to the type condition.
		for _, fragField := range selSet {
			if f, ok := fragField.(*ast.Field); ok {
				// we got a field on an implementation of a interface, so save the mapping of field
				// to the implementing type name. This will later be used during completion to find
				// out if the field should be reported back in the response or not.
				op.interfaceImplFragFields[f] = typeCond
			} else {
				// we got a fragment inside fragment
				// the type condition for this fragment will be same as its parent fragment
				addSelectionToInterfaceImplFragFields(interfaceTypeName, fragField,
					interfaceImplMap, op)
			}
		}
	} else if typeCond == "" || typeCond == interfaceTypeName {
		// otherwise, if the type condition is same as the type of the interface,
		// then we still need to look if there are any more fragments inside this fragment
		for _, fragField := range selSet {
			if f, ok := fragField.(*ast.Field); !ok {
				// we got a fragment inside fragment
				// the type condition for this fragment may be different that its parent fragment
				addSelectionToInterfaceImplFragFields(interfaceTypeName, fragField,
					interfaceImplMap, op)
			} else {
				// we got a field on an interface, so save the mapping of field
				// to the interface type name. This will later be used during completion to find
				// out if the field should be reported back in the response or not.
				op.interfaceImplFragFields[f] = interfaceTypeName
			}
		}
	}
}<|MERGE_RESOLUTION|>--- conflicted
+++ resolved
@@ -17,18 +17,10 @@
 package schema
 
 import (
-<<<<<<< HEAD
-=======
 	"context"
 	"net/http"
-	"reflect"
-	"strconv"
-
-	"github.com/dgraph-io/gqlparser/v2/gqlerror"
-
->>>>>>> 7ca23633
+
 	"github.com/pkg/errors"
-	"net/http"
 
 	"github.com/dgraph-io/gqlparser/v2/ast"
 	"github.com/dgraph-io/gqlparser/v2/parser"
