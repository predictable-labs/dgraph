/*
 * Copyright 2017-2022 Dgraph Labs, Inc. and Contributors
 *
 * Licensed under the Apache License, Version 2.0 (the "License");
 * you may not use this file except in compliance with the License.
 * You may obtain a copy of the License at
 *
 *     http://www.apache.org/licenses/LICENSE-2.0
 *
 * Unless required by applicable law or agreed to in writing, software
 * distributed under the License is distributed on an "AS IS" BASIS,
 * WITHOUT WARRANTIES OR CONDITIONS OF ANY KIND, either express or implied.
 * See the License for the specific language governing permissions and
 * limitations under the License.
 */

package edgraph

import (
	"bytes"
	"context"
	"crypto/sha256"
	"encoding/hex"
	"encoding/json"
	"fmt"
	"math"
	"net"
	"sort"
	"strconv"
	"strings"
	"sync/atomic"
	"time"
	"unicode"

	"github.com/gogo/protobuf/jsonpb"
	"github.com/golang/glog"
	"github.com/pkg/errors"
	ostats "go.opencensus.io/stats"
	"go.opencensus.io/tag"
	"go.opencensus.io/trace"
	otrace "go.opencensus.io/trace"
	"google.golang.org/grpc"
	"google.golang.org/grpc/codes"
	"google.golang.org/grpc/metadata"
	"google.golang.org/grpc/status"

	"github.com/dgraph-io/dgo/v210"
	"github.com/dgraph-io/dgo/v210/protos/api"
	"github.com/dgraph-io/dgraph/chunker"
	"github.com/dgraph-io/dgraph/conn"
	"github.com/dgraph-io/dgraph/gql"
	gqlSchema "github.com/dgraph-io/dgraph/graphql/schema"
	"github.com/dgraph-io/dgraph/posting"
	"github.com/dgraph-io/dgraph/protos/pb"
	"github.com/dgraph-io/dgraph/query"
	"github.com/dgraph-io/dgraph/schema"
	"github.com/dgraph-io/dgraph/telemetry"
	"github.com/dgraph-io/dgraph/types"
	"github.com/dgraph-io/dgraph/types/facets"
	"github.com/dgraph-io/dgraph/worker"
	"github.com/dgraph-io/dgraph/x"
)

const (
	methodMutate = "Server.Mutate"
	methodQuery  = "Server.Query"
)

type GraphqlContextKey int

const (
	// IsGraphql is used to validate requests which are allowed to mutate GraphQL reserved
	// predicates, like dgraph.graphql.schema and dgraph.graphql.xid.
	IsGraphql GraphqlContextKey = iota
	// Authorize is used to set if the request requires validation.
	Authorize
)

type AuthMode int

const (
	// NeedAuthorize is used to indicate that the request needs to be authorized.
	NeedAuthorize AuthMode = iota
	// NoAuthorize is used to indicate that authorization needs to be skipped.
	// Used when ACL needs to query information for performing the authorization check.
	NoAuthorize
)

var (
	numGraphQLPM uint64
	numGraphQL   uint64
)

var (
	errIndexingInProgress = errors.New("errIndexingInProgress. Please retry")
)

// Server implements protos.DgraphServer
type Server struct{}

// graphQLSchemaNode represents the node which contains GraphQL schema
type graphQLSchemaNode struct {
	Uid    string `json:"uid"`
	UidInt uint64
	Schema string `json:"dgraph.graphql.schema"`
}

type existingGQLSchemaQryResp struct {
	ExistingGQLSchema []graphQLSchemaNode `json:"ExistingGQLSchema"`
}

// PeriodicallyPostTelemetry periodically reports telemetry data for alpha.
func PeriodicallyPostTelemetry() {
	glog.V(2).Infof("Starting telemetry data collection for alpha...")

	start := time.Now()
	ticker := time.NewTicker(time.Minute * 10)
	defer ticker.Stop()

	var lastPostedAt time.Time
	for range ticker.C {
		if time.Since(lastPostedAt) < time.Hour {
			continue
		}
		ms := worker.GetMembershipState()
		t := telemetry.NewAlpha(ms)
		t.NumGraphQLPM = atomic.SwapUint64(&numGraphQLPM, 0)
		t.NumGraphQL = atomic.SwapUint64(&numGraphQL, 0)
		t.SinceHours = int(time.Since(start).Hours())
		glog.V(2).Infof("Posting Telemetry data: %+v", t)

		err := t.Post()
		if err == nil {
			lastPostedAt = time.Now()
		} else {
			atomic.AddUint64(&numGraphQLPM, t.NumGraphQLPM)
			atomic.AddUint64(&numGraphQL, t.NumGraphQL)
			glog.V(2).Infof("Telemetry couldn't be posted. Error: %v", err)
		}
	}
}

// GetGQLSchema queries for the GraphQL schema node, and returns the uid and the GraphQL schema.
// If multiple schema nodes were found, it returns an error.
func GetGQLSchema(namespace uint64) (uid, graphQLSchema string, err error) {
	ctx := context.WithValue(context.Background(), Authorize, false)
	ctx = x.AttachNamespace(ctx, namespace)
	resp, err := (&Server{}).Query(ctx,
		&api.Request{
			Query: `
			query {
			  ExistingGQLSchema(func: has(dgraph.graphql.schema)) {
				uid
				dgraph.graphql.schema
			  }
			}`})
	if err != nil {
		return "", "", err
	}

	var result existingGQLSchemaQryResp
	if err := json.Unmarshal(resp.GetJson(), &result); err != nil {
		return "", "", errors.Wrap(err, "Couldn't unmarshal response from Dgraph query")
	}
	res := result.ExistingGQLSchema
	if len(res) == 0 {
		// no schema has been stored yet in Dgraph
		return "", "", nil
	} else if len(res) == 1 {
		// we found an existing GraphQL schema
		gqlSchemaNode := res[0]
		return gqlSchemaNode.Uid, gqlSchemaNode.Schema, nil
	}

	// found multiple GraphQL schema nodes, this should never happen
	// returning the schema node which is added last
	for i := range res {
		iUid, err := gql.ParseUid(res[i].Uid)
		if err != nil {
			return "", "", err
		}
		res[i].UidInt = iUid
	}

	sort.Slice(res, func(i, j int) bool {
		return res[i].UidInt < res[j].UidInt
	})
	glog.Errorf("namespace: %d. Multiple schema nodes found, using the last one", namespace)
	resLast := res[len(res)-1]
	return resLast.Uid, resLast.Schema, nil
}

// UpdateGQLSchema updates the GraphQL and Dgraph schemas using the given inputs.
// It first validates and parses the dgraphSchema given in input. If that fails,
// it returns an error. All this is done on the alpha on which the update request is received.
// Then it sends an update request to the worker, which is executed only on Group-1 leader.
func UpdateGQLSchema(ctx context.Context, gqlSchema,
	dgraphSchema string) (*pb.UpdateGraphQLSchemaResponse, error) {
	var err error
	parsedDgraphSchema := &schema.ParsedSchema{}

	if !x.WorkerConfig.AclEnabled {
		ctx = x.AttachNamespace(ctx, x.GalaxyNamespace)
	}
	// The schema could be empty if it only has custom types/queries/mutations.
	if dgraphSchema != "" {
		op := &api.Operation{Schema: dgraphSchema}
		if err = validateAlterOperation(ctx, op); err != nil {
			return nil, err
		}
		if parsedDgraphSchema, err = parseSchemaFromAlterOperation(ctx, op); err != nil {
			return nil, err
		}
	}

	return worker.UpdateGQLSchemaOverNetwork(ctx, &pb.UpdateGraphQLSchemaRequest{
		StartTs:       worker.State.GetTimestamp(false),
		GraphqlSchema: gqlSchema,
		DgraphPreds:   parsedDgraphSchema.Preds,
		DgraphTypes:   parsedDgraphSchema.Types,
	})
}

// validateAlterOperation validates the given operation for alter.
func validateAlterOperation(ctx context.Context, op *api.Operation) error {
	// The following code block checks if the operation should run or not.
	if op.Schema == "" && op.DropAttr == "" && !op.DropAll && op.DropOp == api.Operation_NONE {
		// Must have at least one field set. This helps users if they attempt
		// to set a field but use the wrong name (could be decoded from JSON).
		return errors.Errorf("Operation must have at least one field set")
	}
	if err := x.HealthCheck(); err != nil {
		return err
	}

	if isDropAll(op) && op.DropOp == api.Operation_DATA {
		return errors.Errorf("Only one of DropAll and DropData can be true")
	}

	if !isMutationAllowed(ctx) {
		return errors.Errorf("No mutations allowed by server.")
	}
	if _, err := hasAdminAuth(ctx, "Alter"); err != nil {
		glog.Warningf("Alter denied with error: %v\n", err)
		return err
	}

	if err := authorizeAlter(ctx, op); err != nil {
		glog.Warningf("Alter denied with error: %v\n", err)
		return err
	}

	return nil
}

// parseSchemaFromAlterOperation parses the string schema given in input operation to a Go
// struct, and performs some checks to make sure that the schema is valid.
func parseSchemaFromAlterOperation(ctx context.Context, op *api.Operation) (*schema.ParsedSchema,
	error) {
	// If a background task is already running, we should reject all the new alter requests.
	if schema.State().IndexingInProgress() {
		return nil, errIndexingInProgress
	}

	namespace, err := x.ExtractNamespace(ctx)
	if err != nil {
		return nil, errors.Wrapf(err, "While parsing schema")
	}

	if x.IsGalaxyOperation(ctx) {
		// Only the guardian of the galaxy can do a galaxy wide query/mutation. This operation is
		// needed by live loader.
		if err := AuthGuardianOfTheGalaxy(ctx); err != nil {
			s := status.Convert(err)
			return nil, status.Error(s.Code(),
				"Non guardian of galaxy user cannot bypass namespaces. "+s.Message())
		}
		var err error
		namespace, err = strconv.ParseUint(x.GetForceNamespace(ctx), 0, 64)
		if err != nil {
			return nil, errors.Wrapf(err, "Valid force namespace not found in metadata")
		}
	}

	result, err := schema.ParseWithNamespace(op.Schema, namespace)
	if err != nil {
		return nil, err
	}

	preds := make(map[string]struct{})

	for _, update := range result.Preds {
		if _, ok := preds[update.Predicate]; ok {
			return nil, errors.Errorf("predicate %s defined multiple times",
				x.ParseAttr(update.Predicate))
		}
		preds[update.Predicate] = struct{}{}

		// Pre-defined predicates cannot be altered but let the update go through
		// if the update is equal to the existing one.
		if schema.IsPreDefPredChanged(update) {
			return nil, errors.Errorf("predicate %s is pre-defined and is not allowed to be"+
				" modified", x.ParseAttr(update.Predicate))
		}

		if err := validatePredName(update.Predicate); err != nil {
			return nil, err
		}
		// Users are not allowed to create a predicate under the reserved `dgraph.` namespace. But,
		// there are pre-defined predicates (subset of reserved predicates), and for them we allow
		// the schema update to go through if the update is equal to the existing one.
		// So, here we check if the predicate is reserved but not pre-defined to block users from
		// creating predicates in reserved namespace.
		if x.IsReservedPredicate(update.Predicate) && !x.IsPreDefinedPredicate(update.Predicate) {
			return nil, errors.Errorf("Can't alter predicate `%s` as it is prefixed with `dgraph.`"+
				" which is reserved as the namespace for dgraph's internal types/predicates.",
				x.ParseAttr(update.Predicate))
		}
	}

	types := make(map[string]struct{})

	for _, typ := range result.Types {
		if _, ok := types[typ.TypeName]; ok {
			return nil, errors.Errorf("type %s defined multiple times", x.ParseAttr(typ.TypeName))
		}
		types[typ.TypeName] = struct{}{}

		// Pre-defined types cannot be altered but let the update go through
		// if the update is equal to the existing one.
		if schema.IsPreDefTypeChanged(typ) {
			return nil, errors.Errorf("type %s is pre-defined and is not allowed to be modified",
				x.ParseAttr(typ.TypeName))
		}

		// Users are not allowed to create types in reserved namespace. But, there are pre-defined
		// types for which the update should go through if the update is equal to the existing one.
		if x.IsReservedType(typ.TypeName) && !x.IsPreDefinedType(typ.TypeName) {
			return nil, errors.Errorf("Can't alter type `%s` as it is prefixed with `dgraph.` "+
				"which is reserved as the namespace for dgraph's internal types/predicates.",
				x.ParseAttr(typ.TypeName))
		}
	}

	return result, nil
}

// InsertDropRecord is used to insert a helper record when a DROP operation is performed.
// This helper record lets us know during backup that a DROP operation was performed and that we
// need to write this information in backup manifest. So that while restoring from a backup series,
// we can create an exact replica of the system which existed at the time the last backup was taken.
// Note that if the server crashes after the DROP operation & before this helper record is inserted,
// then restoring from the incremental backup of such a DB would restore even the dropped
// data back. This is also used to capture the delete namespace operation during backup.
func InsertDropRecord(ctx context.Context, dropOp string) error {
	_, err := (&Server{}).doQuery(context.WithValue(ctx, IsGraphql, true), &Request{
		req: &api.Request{
			Mutations: []*api.Mutation{{
				Set: []*api.NQuad{{
					Subject:     "_:r",
					Predicate:   "dgraph.drop.op",
					ObjectValue: &api.Value{Val: &api.Value_StrVal{StrVal: dropOp}},
				}},
			}},
			CommitNow: true,
		}, doAuth: NoAuthorize})
	return err
}

// Alter handles requests to change the schema or remove parts or all of the data.
func (s *Server) Alter(ctx context.Context, op *api.Operation) (*api.Payload, error) {
	ctx, span := otrace.StartSpan(ctx, "Server.Alter")
	defer span.End()

	ctx = x.AttachJWTNamespace(ctx)
	span.Annotatef(nil, "Alter operation: %+v", op)

	// Always print out Alter operations because they are important and rare.
	glog.Infof("Received ALTER op: %+v", op)

	// check if the operation is valid
	if err := validateAlterOperation(ctx, op); err != nil {
		return nil, err
	}

	defer glog.Infof("ALTER op: %+v done", op)

	empty := &api.Payload{}
	namespace, err := x.ExtractNamespace(ctx)
	if err != nil {
		return nil, errors.Wrapf(err, "While altering")
	}

	// StartTs is not needed if the predicate to be dropped lies on this server but is required
	// if it lies on some other machine. Let's get it for safety.
	m := &pb.Mutations{StartTs: worker.State.GetTimestamp(false)}
	if isDropAll(op) {
		if x.Config.BlockClusterWideDrop {
			glog.V(2).Info("Blocked drop-all because it is not permitted.")
			return empty, errors.New("Drop all operation is not permitted.")
		}
		if err := AuthGuardianOfTheGalaxy(ctx); err != nil {
			s := status.Convert(err)
			return empty, status.Error(s.Code(),
				"Drop all can only be called by the guardian of the galaxy. "+s.Message())
		}
		if len(op.DropValue) > 0 {
			return empty, errors.Errorf("If DropOp is set to ALL, DropValue must be empty")
		}

		m.DropOp = pb.Mutations_ALL
		_, err := query.ApplyMutations(ctx, m)
		if err != nil {
			return empty, err
		}

		// insert a helper record for backup & restore, indicating that drop_all was done
		err = InsertDropRecord(ctx, "DROP_ALL;")
		if err != nil {
			return empty, err
		}

		// insert empty GraphQL schema, so all alphas get notified to
		// reset their in-memory GraphQL schema
		_, err = UpdateGQLSchema(ctx, "", "")
		// recreate the admin account after a drop all operation
		InitializeAcl(nil)
		return empty, err
	}

	if op.DropOp == api.Operation_DATA {
		if x.Config.BlockClusterWideDrop {
			glog.V(2).Info("Blocked drop-data because it is not permitted.")
			return empty, errors.New("Drop data operation is not permitted.")
		}
		if err := AuthGuardianOfTheGalaxy(ctx); err != nil {
			return empty, errors.Wrapf(err, "Drop data can only be called by the guardian of the"+
				" galaxy")
		}
		if len(op.DropValue) > 0 {
			return empty, errors.Errorf("If DropOp is set to DATA, DropValue must be empty")
		}

		// query the GraphQL schema and keep it in memory, so it can be inserted again
		_, graphQLSchema, err := GetGQLSchema(namespace)
		if err != nil {
			return empty, err
		}

		m.DropOp = pb.Mutations_DATA
		_, err = query.ApplyMutations(ctx, m)
		if err != nil {
			return empty, err
		}

		// insert a helper record for backup & restore, indicating that drop_data was done
		err = InsertDropRecord(ctx, "DROP_DATA;")
		if err != nil {
			return empty, err
		}

		// just reinsert the GraphQL schema, no need to alter dgraph schema as this was drop_data
		_, err = UpdateGQLSchema(ctx, graphQLSchema, "")
		// recreate the admin account after a drop data operation
		InitializeAcl(nil)
		return empty, err
	}

	if len(op.DropAttr) > 0 || op.DropOp == api.Operation_ATTR {
		if op.DropOp == api.Operation_ATTR && op.DropValue == "" {
			return empty, errors.Errorf("If DropOp is set to ATTR, DropValue must not be empty")
		}

		var attr string
		if len(op.DropAttr) > 0 {
			attr = op.DropAttr
		} else {
			attr = op.DropValue
		}
		attr = x.NamespaceAttr(namespace, attr)
		// Pre-defined predicates cannot be dropped.
		if x.IsPreDefinedPredicate(attr) {
			return empty, errors.Errorf("predicate %s is pre-defined and is not allowed to be"+
				" dropped", x.ParseAttr(attr))
		}

		nq := &api.NQuad{
			Subject:     x.Star,
			Predicate:   x.ParseAttr(attr),
			ObjectValue: &api.Value{Val: &api.Value_StrVal{StrVal: x.Star}},
		}
		wnq := &gql.NQuad{NQuad: nq}
		edge, err := wnq.ToDeletePredEdge()
		if err != nil {
			return empty, err
		}
		edges := []*pb.DirectedEdge{edge}
		m.Edges = edges
		_, err = query.ApplyMutations(ctx, m)
		if err != nil {
			return empty, err
		}

		// insert a helper record for backup & restore, indicating that drop_attr was done
		err = InsertDropRecord(ctx, "DROP_ATTR;"+attr)
		return empty, err
	}

	if op.DropOp == api.Operation_TYPE {
		if op.DropValue == "" {
			return empty, errors.Errorf("If DropOp is set to TYPE, DropValue must not be empty")
		}

		// Pre-defined types cannot be dropped.
		dropPred := x.NamespaceAttr(namespace, op.DropValue)
		if x.IsPreDefinedType(dropPred) {
			return empty, errors.Errorf("type %s is pre-defined and is not allowed to be dropped",
				op.DropValue)
		}

		m.DropOp = pb.Mutations_TYPE
		m.DropValue = dropPred
		_, err := query.ApplyMutations(ctx, m)
		return empty, err
	}
	result, err := parseSchemaFromAlterOperation(ctx, op)
	if err == errIndexingInProgress {
		// Make the client wait a bit.
		time.Sleep(time.Second)
		return nil, err
	} else if err != nil {
		return nil, err
	}

	glog.Infof("Got schema: %+v\n", result)
	// TODO: Maybe add some checks about the schema.
	m.Schema = result.Preds
	m.Types = result.Types
	_, err = query.ApplyMutations(ctx, m)
	if err != nil {
		return empty, err
	}

	// wait for indexing to complete or context to be canceled.
	if err = worker.WaitForIndexing(ctx, !op.RunInBackground); err != nil {
		return empty, err
	}

	return empty, nil
}

func annotateNamespace(span *otrace.Span, ns uint64) {
	span.AddAttributes(otrace.Int64Attribute("ns", int64(ns)))
}

func annotateStartTs(span *otrace.Span, ts uint64) {
	span.AddAttributes(otrace.Int64Attribute("startTs", int64(ts)))
}

func (s *Server) doMutate(ctx context.Context, qc *queryContext, resp *api.Response) error {
	if len(qc.gmuList) == 0 {
		return nil
	}
	if ctx.Err() != nil {
		return ctx.Err()
	}

	start := time.Now()
	defer func() {
		qc.latency.Processing += time.Since(start)
	}()

	if !isMutationAllowed(ctx) {
		return errors.Errorf("no mutations allowed")
	}

	// update mutations from the query results before assigning UIDs
	if err := updateMutations(qc); err != nil {
		return err
	}

	newUids, err := query.AssignUids(ctx, qc.gmuList)
	if err != nil {
		return err
	}

	// resp.Uids contains a map of the node name to the uid.
	// 1. For a blank node, like _:foo, the key would be foo.
	// 2. For a uid variable that is part of an upsert query,
	//    like uid(foo), the key would be uid(foo).
	resp.Uids = query.UidsToHex(query.StripBlankNode(newUids))
	edges, err := query.ToDirectedEdges(qc.gmuList, newUids)
	if err != nil {
		return err
	}
	ns, err := x.ExtractNamespace(ctx)
	if err != nil {
		return errors.Wrapf(err, "While doing mutations:")
	}
	predHints := make(map[string]pb.Metadata_HintType)
	for _, gmu := range qc.gmuList {
		for pred, hint := range gmu.Metadata.GetPredHints() {
			pred = x.NamespaceAttr(ns, pred)
			if oldHint := predHints[pred]; oldHint == pb.Metadata_LIST {
				continue
			}
			predHints[pred] = hint
		}
	}
	m := &pb.Mutations{
		Edges:   edges,
		StartTs: qc.req.StartTs,
		Metadata: &pb.Metadata{
			PredHints: predHints,
		},
	}

	qc.span.Annotatef(nil, "Applying mutations: %+v", m)
	resp.Txn, err = query.ApplyMutations(ctx, m)
	qc.span.Annotatef(nil, "Txn Context: %+v. Err=%v", resp.Txn, err)

	if x.WorkerConfig.LudicrousEnabled {
		// Mutations are automatically committed in case of ludicrous mode, so we don't
		// need to manually commit.
		if resp.Txn == nil {
			return errors.Wrapf(err, "Txn Context is nil")
		}
		resp.Txn.Keys = resp.Txn.Keys[:0]
		resp.Txn.CommitTs = qc.req.StartTs
		return err
	}
	// calculateMutationMetrics calculate cost for the mutation.
	calculateMutationMetrics := func() {
		cost := uint64(len(newUids) + len(edges))
		resp.Metrics.NumUids["mutation_cost"] = cost
		resp.Metrics.NumUids["_total"] = resp.Metrics.NumUids["_total"] + cost
	}
	if !qc.req.CommitNow {
		calculateMutationMetrics()
		if err == x.ErrConflict {
			err = status.Error(codes.FailedPrecondition, err.Error())
		}

		return err
	}

	// The following logic is for committing immediately.
	if err != nil {
		// ApplyMutations failed. We now want to abort the transaction,
		// ignoring any error that might occur during the abort (the user would
		// care more about the previous error).
		if resp.Txn == nil {
			resp.Txn = &api.TxnContext{StartTs: qc.req.StartTs}
		}

		resp.Txn.Aborted = true
		_, _ = worker.CommitOverNetwork(ctx, resp.Txn)

		if err == x.ErrConflict {
			// We have already aborted the transaction, so the error message should reflect that.
			return dgo.ErrAborted
		}

		return err
	}

	qc.span.Annotatef(nil, "Prewrites err: %v. Attempting to commit/abort immediately.", err)
	ctxn := resp.Txn
	// zero would assign the CommitTs
	cts, err := worker.CommitOverNetwork(ctx, ctxn)
	qc.span.Annotatef(nil, "Status of commit at ts: %d: %v", ctxn.StartTs, err)
	if err != nil {
		if err == dgo.ErrAborted {
			err = status.Errorf(codes.Aborted, err.Error())
			resp.Txn.Aborted = true
		}

		return err
	}

	// CommitNow was true, no need to send keys.
	resp.Txn.Keys = resp.Txn.Keys[:0]
	resp.Txn.CommitTs = cts
	calculateMutationMetrics()
	return nil
}

// buildUpsertQuery modifies the query to evaluate the
// @if condition defined in Conditional Upsert.
func buildUpsertQuery(qc *queryContext) string {
	if qc.req.Query == "" || len(qc.gmuList) == 0 {
		return qc.req.Query
	}

	qc.condVars = make([]string, len(qc.req.Mutations))
	upsertQuery := strings.TrimSuffix(qc.req.Query, "}")
	for i, gmu := range qc.gmuList {
		isCondUpsert := strings.TrimSpace(gmu.Cond) != ""
		if isCondUpsert {
			qc.condVars[i] = "__dgraph__" + strconv.Itoa(i)
			qc.uidRes[qc.condVars[i]] = nil
			// @if in upsert is same as @filter in the query
			cond := strings.Replace(gmu.Cond, "@if", "@filter", 1)

			// Add dummy query to evaluate the @if directive, ok to use uid(0) because
			// dgraph doesn't check for existence of UIDs until we query for other predicates.
			// Here, we are only querying for uid predicate in the dummy query.
			//
			// For example if - mu.Query = {
			//      me(...) {...}
			//   }
			//
			// Then, upsertQuery = {
			//      me(...) {...}
			//      __dgraph_0__ as var(func: uid(0)) @filter(...)
			//   }
			//
			// The variable __dgraph_0__ will -
			//      * be empty if the condition is true
			//      * have 1 UID (the 0 UID) if the condition is false
			upsertQuery += qc.condVars[i] + ` as var(func: uid(0)) ` + cond + `
			 `
		}
	}
	upsertQuery += `}`

	return upsertQuery
}

// updateMutations updates the mutation and replaces uid(var) and val(var) with
// their values or a blank node, in case of an upsert.
// We use the values stored in qc.uidRes and qc.valRes to update the mutation.
func updateMutations(qc *queryContext) error {
	for i, condVar := range qc.condVars {
		gmu := qc.gmuList[i]
		if condVar != "" {
			uids, ok := qc.uidRes[condVar]
			if !(ok && len(uids) == 1) {
				gmu.Set = nil
				gmu.Del = nil
				continue
			}
		}

		if err := updateUIDInMutations(gmu, qc); err != nil {
			return err
		}
		if err := updateValInMutations(gmu, qc); err != nil {
			return err
		}
	}

	return nil
}

// findMutationVars finds all the variables used in mutation block and stores them
// qc.uidRes and qc.valRes so that we only look for these variables in query results.
func findMutationVars(qc *queryContext) []string {
	updateVars := func(s string) {
		if strings.HasPrefix(s, "uid(") {
			varName := s[4 : len(s)-1]
			qc.uidRes[varName] = nil
		} else if strings.HasPrefix(s, "val(") {
			varName := s[4 : len(s)-1]
			qc.valRes[varName] = nil
		}
	}

	for _, gmu := range qc.gmuList {
		for _, nq := range gmu.Set {
			updateVars(nq.Subject)
			updateVars(nq.ObjectId)
		}
		for _, nq := range gmu.Del {
			updateVars(nq.Subject)
			updateVars(nq.ObjectId)
		}
	}

	varsList := make([]string, 0, len(qc.uidRes)+len(qc.valRes))
	for v := range qc.uidRes {
		varsList = append(varsList, v)
	}
	for v := range qc.valRes {
		varsList = append(varsList, v)
	}

	return varsList
}

// updateValInNQuads picks the val() from object and replaces it with its value
// Assumption is that Subject can contain UID, whereas Object can contain Val
// If val(variable) exists in a query, but the values are not there for the variable,
// it will ignore the mutation silently.
func updateValInNQuads(nquads []*api.NQuad, qc *queryContext, isSet bool) []*api.NQuad {
	getNewVals := func(s string) (map[uint64]types.Val, bool) {
		if strings.HasPrefix(s, "val(") {
			varName := s[4 : len(s)-1]
			if v, ok := qc.valRes[varName]; ok && v != nil {
				return v, true
			}
			return nil, true
		}
		return nil, false
	}

	getValue := func(key uint64, uidToVal map[uint64]types.Val) (types.Val, bool) {
		val, ok := uidToVal[key]
		if ok {
			return val, true
		}

		// Check if the variable is aggregate variable
		// Only 0 key would exist for aggregate variable
		val, ok = uidToVal[0]
		return val, ok
	}

	newNQuads := nquads[:0]
	for _, nq := range nquads {
		// Check if the nquad contains a val() in Object or not.
		// If not then, keep the mutation and continue
		uidToVal, found := getNewVals(nq.ObjectId)
		if !found {
			newNQuads = append(newNQuads, nq)
			continue
		}

		// uid(u) <amount> val(amt)
		// For each NQuad, we need to convert the val(variable_name)
		// to *api.Value before applying the mutation. For that, first
		// we convert key to uint64 and get the UID to Value map from
		// the result of the query.
		var key uint64
		var err error
		switch {
		case nq.Subject[0] == '_' && isSet:
			// in case aggregate val(var) is there, that should work with blank node.
			key = 0
		case nq.Subject[0] == '_' && !isSet:
			// UID is of format "_:uid(u)". Ignore the delete silently
			continue
		default:
			key, err = strconv.ParseUint(nq.Subject, 0, 64)
			if err != nil {
				// Key conversion failed, ignoring the nquad. Ideally,
				// it shouldn't happen as this is the result of a query.
				glog.Errorf("Conversion of subject %s failed. Error: %s",
					nq.Subject, err.Error())
				continue
			}
		}

		// Get the value to the corresponding UID(key) from the query result
		nq.ObjectId = ""
		val, ok := getValue(key, uidToVal)
		if !ok {
			continue
		}

		// Convert the value from types.Val to *api.Value
		nq.ObjectValue, err = types.ObjectValue(val.Tid, val.Value)
		if err != nil {
			// Value conversion failed, ignoring the nquad. Ideally,
			// it shouldn't happen as this is the result of a query.
			glog.Errorf("Conversion of %s failed for %d subject. Error: %s",
				nq.ObjectId, key, err.Error())
			continue
		}

		newNQuads = append(newNQuads, nq)
	}
	qc.nquadsCount += len(newNQuads)
	return newNQuads
}

// updateValInMutations does following transformations:
// 0x123 <amount> val(v) -> 0x123 <amount> 13.0
func updateValInMutations(gmu *gql.Mutation, qc *queryContext) error {
	gmu.Del = updateValInNQuads(gmu.Del, qc, false)
	gmu.Set = updateValInNQuads(gmu.Set, qc, true)
	if qc.nquadsCount > x.Config.LimitMutationsNquad {
		return errors.Errorf("NQuad count in the request: %d, is more that threshold: %d",
			qc.nquadsCount, int(x.Config.LimitMutationsNquad))
	}
	return nil
}

// updateUIDInMutations does following transformations:
//   - uid(v) -> 0x123     -- If v is defined in query block
//   - uid(v) -> _:uid(v)  -- Otherwise
func updateUIDInMutations(gmu *gql.Mutation, qc *queryContext) error {
	// usedMutationVars keeps track of variables that are used in mutations.
	getNewVals := func(s string) []string {
		if strings.HasPrefix(s, "uid(") {
			varName := s[4 : len(s)-1]
			if uids, ok := qc.uidRes[varName]; ok && len(uids) != 0 {
				return uids
			}

			return []string{"_:" + s}
		}

		return []string{s}
	}

	getNewNQuad := func(nq *api.NQuad, s, o string) *api.NQuad {
		// The following copy is fine because we only modify Subject and ObjectId.
		// The pointer values are not modified across different copies of NQuad.
		n := *nq

		n.Subject = s
		n.ObjectId = o
		return &n
	}

	// Remove the mutations from gmu.Del when no UID was found.
	gmuDel := make([]*api.NQuad, 0, len(gmu.Del))
	for _, nq := range gmu.Del {
		// if Subject or/and Object are variables, each NQuad can result
		// in multiple NQuads if any variable stores more than one UIDs.
		newSubs := getNewVals(nq.Subject)
		newObs := getNewVals(nq.ObjectId)

		for _, s := range newSubs {
			for _, o := range newObs {
				// Blank node has no meaning in case of deletion.
				if strings.HasPrefix(s, "_:uid(") ||
					strings.HasPrefix(o, "_:uid(") {
					continue
				}

				gmuDel = append(gmuDel, getNewNQuad(nq, s, o))
				qc.nquadsCount++
			}
			if qc.nquadsCount > int(x.Config.LimitMutationsNquad) {
				return errors.Errorf("NQuad count in the request: %d, is more that threshold: %d",
					qc.nquadsCount, int(x.Config.LimitMutationsNquad))
			}
		}
	}

	gmu.Del = gmuDel

	// Update the values in mutation block from the query block.
	gmuSet := make([]*api.NQuad, 0, len(gmu.Set))
	for _, nq := range gmu.Set {
		newSubs := getNewVals(nq.Subject)
		newObs := getNewVals(nq.ObjectId)

		qc.nquadsCount += len(newSubs) * len(newObs)
		if qc.nquadsCount > int(x.Config.LimitQueryEdge) {
			return errors.Errorf("NQuad count in the request: %d, is more that threshold: %d",
				qc.nquadsCount, int(x.Config.LimitQueryEdge))
		}

		for _, s := range newSubs {
			for _, o := range newObs {
				gmuSet = append(gmuSet, getNewNQuad(nq, s, o))
			}
		}
	}
	gmu.Set = gmuSet
	return nil
}

// queryContext is used to pass around all the variables needed
// to process a request for query, mutation or upsert.
type queryContext struct {
	// req is the incoming, not yet parsed request containing
	// a query or more than one mutations or both (in case of upsert)
	req *api.Request
	// gmuList is the list of mutations after parsing req.Mutations
	gmuList []*gql.Mutation
	// gqlRes contains result of parsing the req.Query
	gqlRes gql.Result
	// condVars are conditional variables used in the (modified) query to figure out
	// whether the condition in Conditional Upsert is true. The string would be empty
	// if the corresponding mutation is not a conditional upsert.
	// Note that, len(condVars) == len(gmuList).
	condVars []string
	// uidRes stores mapping from variable names to UIDs for UID variables.
	// These variables are either dummy variables used for Conditional
	// Upsert or variables used in the mutation block in the incoming request.
	uidRes map[string][]string
	// valRes stores mapping from variable names to values for value
	// variables used in the mutation block of incoming request.
	valRes map[string]map[uint64]types.Val
	// l stores latency numbers
	latency *query.Latency
	// span stores a opencensus span used throughout the query processing
	span *trace.Span
	// graphql indicates whether the given request is from graphql admin or not.
	graphql bool
	// gqlField stores the GraphQL field for which the query is being processed.
	// This would be set only if the request is a query from GraphQL layer,
	// otherwise it would be nil. (Eg. nil cases: in case of a DQL query,
	// a mutation being executed from GraphQL layer).
	gqlField gqlSchema.Field
	// nquadsCount maintains numbers of nquads which would be inserted as part of this request.
	// In some cases(mostly upserts), numbers of nquads to be inserted can to huge(we have seen upto
	// 1B) and resulting in OOM. We are limiting number of nquads which can be inserted in
	// a single request.
	nquadsCount int
}

// Request represents a query request sent to the doQuery() method on the Server.
// It contains all the metadata required to execute a query.
type Request struct {
	// req is the incoming gRPC request
	req *api.Request
	// gqlField is the GraphQL field for which the request is being sent
	gqlField gqlSchema.Field
	// doAuth tells whether this request needs ACL authorization or not
	doAuth AuthMode
}

// Health handles /health and /health?all requests.
func (s *Server) Health(ctx context.Context, all bool) (*api.Response, error) {
	if ctx.Err() != nil {
		return nil, ctx.Err()
	}

	var healthAll []pb.HealthInfo
	if all {
		if err := AuthorizeGuardians(ctx); err != nil {
			return nil, err
		}
		pool := conn.GetPools().GetAll()
		for _, p := range pool {
			if p.Addr == x.WorkerConfig.MyAddr {
				continue
			}
			healthAll = append(healthAll, p.HealthInfo())
		}
	}

	// Append self.
	healthAll = append(healthAll, pb.HealthInfo{
		Instance:    "alpha",
		Address:     x.WorkerConfig.MyAddr,
		Status:      "healthy",
		Group:       strconv.Itoa(int(worker.GroupId())),
		Version:     x.Version(),
		Uptime:      int64(time.Since(x.WorkerConfig.StartTime) / time.Second),
		LastEcho:    time.Now().Unix(),
		Ongoing:     worker.GetOngoingTasks(),
		Indexing:    schema.GetIndexingPredicates(),
		EeFeatures:  worker.GetEEFeaturesList(),
		MaxAssigned: posting.Oracle().MaxAssigned(),
	})

	var err error
	var jsonOut []byte
	if jsonOut, err = json.Marshal(healthAll); err != nil {
		return nil, errors.Errorf("Unable to Marshal. Err %v", err)
	}
	return &api.Response{Json: jsonOut}, nil
}

// Filter out the tablets that do not belong to the requestor's namespace.
func filterTablets(ctx context.Context, ms *pb.MembershipState) error {
	if !x.WorkerConfig.AclEnabled {
		return nil
	}
	namespace, err := x.ExtractJWTNamespace(ctx)
	if err != nil {
		return errors.Errorf("Namespace not found in JWT.")
	}
	if namespace == x.GalaxyNamespace {
		// For galaxy namespace, we don't want to filter out the predicates. We only format the
		// namespace to human readable form.
		for _, group := range ms.Groups {
			tablets := make(map[string]*pb.Tablet)
			for tabletName, tablet := range group.Tablets {
				tablet.Predicate = x.FormatNsAttr(tablet.Predicate)
				tablets[x.FormatNsAttr(tabletName)] = tablet
			}
			group.Tablets = tablets
		}
		return nil
	}
	for _, group := range ms.GetGroups() {
		tablets := make(map[string]*pb.Tablet)
		for pred, tablet := range group.GetTablets() {
			if ns, attr := x.ParseNamespaceAttr(pred); namespace == ns {
				tablets[attr] = tablet
				tablets[attr].Predicate = attr
			}
		}
		group.Tablets = tablets
	}
	return nil
}

// State handles state requests
func (s *Server) State(ctx context.Context) (*api.Response, error) {
	if ctx.Err() != nil {
		return nil, ctx.Err()
	}

	if err := AuthorizeGuardians(ctx); err != nil {
		return nil, err
	}

	ms := worker.GetMembershipState()
	if ms == nil {
		return nil, errors.Errorf("No membership state found")
	}

	if err := filterTablets(ctx, ms); err != nil {
		return nil, err
	}

	m := jsonpb.Marshaler{EmitDefaults: true}
	var jsonState bytes.Buffer
	if err := m.Marshal(&jsonState, ms); err != nil {
		return nil, errors.Errorf("Error marshalling state information to JSON")
	}

	return &api.Response{Json: jsonState.Bytes()}, nil
}

func getAuthMode(ctx context.Context) AuthMode {
	if auth := ctx.Value(Authorize); auth == nil || auth.(bool) {
		return NeedAuthorize
	}
	return NoAuthorize
}

// QueryGraphQL handles only GraphQL queries, neither mutations nor DQL.
func (s *Server) QueryGraphQL(ctx context.Context, req *api.Request,
	field gqlSchema.Field) (*api.Response, error) {
	// Add a timeout for queries which don't have a deadline set. We don't want to
	// apply a timeout if it's a mutation, that's currently handled by flag
	// "txn-abort-after".
	if req.GetMutations() == nil && x.Config.QueryTimeout != 0 {
		if d, _ := ctx.Deadline(); d.IsZero() {
			var cancel context.CancelFunc
			ctx, cancel = context.WithTimeout(ctx, x.Config.QueryTimeout)
			defer cancel()
		}
	}
	// no need to attach namespace here, it is already done by GraphQL layer
	return s.doQuery(ctx, &Request{req: req, gqlField: field, doAuth: getAuthMode(ctx)})
}

// Query handles queries or mutations
func (s *Server) Query(ctx context.Context, req *api.Request) (*api.Response, error) {
	ctx = x.AttachJWTNamespace(ctx)
	if x.WorkerConfig.AclEnabled && req.GetStartTs() != 0 {
		// A fresh StartTs is assigned if it is 0.
		ns, err := x.ExtractNamespace(ctx)
		if err != nil {
			return nil, err
		}
		if req.GetHash() != getHash(ns, req.GetStartTs()) {
			return nil, x.ErrHashMismatch
		}
	}
	// Add a timeout for queries which don't have a deadline set. We don't want to
	// apply a timeout if it's a mutation, that's currently handled by flag
	// "txn-abort-after".
	if req.GetMutations() == nil && x.Config.QueryTimeout != 0 {
		if d, _ := ctx.Deadline(); d.IsZero() {
			var cancel context.CancelFunc
			ctx, cancel = context.WithTimeout(ctx, x.Config.QueryTimeout)
			defer cancel()
		}
	}
	return s.doQuery(ctx, &Request{req: req, doAuth: getAuthMode(ctx)})
}

var pendingQueries int64
var maxPendingQueries int64
var serverOverloadErr = errors.New("429 Too Many Requests. Please throttle your requests")

func Init() {
	maxPendingQueries = x.Config.Limit.GetInt64("max-pending-queries")
}

func (s *Server) doQuery(ctx context.Context, req *Request) (resp *api.Response, rerr error) {
	if ctx.Err() != nil {
		return nil, ctx.Err()
	}
	defer atomic.AddInt64(&pendingQueries, -1)
	if val := atomic.AddInt64(&pendingQueries, 1); val > maxPendingQueries {
		return nil, serverOverloadErr
	}

<<<<<<< HEAD
	if bool(glog.V(3)) || worker.LogDQLRequestEnabled() {
		glog.Infof("Got a DQL query: \n%+v\n", req.req)
	}

=======
>>>>>>> c3af295d
	isGraphQL, _ := ctx.Value(IsGraphql).(bool)
	if isGraphQL {
		atomic.AddUint64(&numGraphQL, 1)
	} else {
		atomic.AddUint64(&numGraphQLPM, 1)
	}
	l := &query.Latency{}
	l.Start = time.Now()

	if bool(glog.V(3)) || worker.LogDQLRequestEnabled() {
		glog.Infof("Got a query, DQL form: %+v at %+v", req.req, l.Start.Format(time.RFC3339))
	}

	isMutation := len(req.req.Mutations) > 0
	methodRequest := methodQuery
	if isMutation {
		methodRequest = methodMutate
	}

	var measurements []ostats.Measurement
	ctx, span := otrace.StartSpan(ctx, methodRequest)
	if ns, err := x.ExtractNamespace(ctx); err == nil {
		annotateNamespace(span, ns)
	}

	ctx = x.WithMethod(ctx, methodRequest)
	defer func() {
		span.End()
		v := x.TagValueStatusOK
		if rerr != nil {
			v = x.TagValueStatusError
		}
		ctx, _ = tag.New(ctx, tag.Upsert(x.KeyStatus, v))
		timeSpentMs := x.SinceMs(l.Start)
		measurements = append(measurements, x.LatencyMs.M(timeSpentMs))
		ostats.Record(ctx, measurements...)
	}()

	if rerr = x.HealthCheck(); rerr != nil {
		return
	}

	req.req.Query = strings.TrimSpace(req.req.Query)
	isQuery := len(req.req.Query) != 0
	if !isQuery && !isMutation {
		span.Annotate(nil, "empty request")
		return nil, errors.Errorf("empty request")
	}

	span.AddAttributes(trace.StringAttribute("Query", req.req.Query))
	span.Annotatef(nil, "Request received: %v", req.req)
	if isQuery {
		ostats.Record(ctx, x.PendingQueries.M(1), x.NumQueries.M(1))
		defer func() {
			measurements = append(measurements, x.PendingQueries.M(-1))
		}()
	}
	if isMutation {
		ostats.Record(ctx, x.NumMutations.M(1))
	}

	if req.doAuth == NeedAuthorize && x.IsGalaxyOperation(ctx) {
		// Only the guardian of the galaxy can do a galaxy wide query/mutation. This operation is
		// needed by live loader.
		if err := AuthGuardianOfTheGalaxy(ctx); err != nil {
			s := status.Convert(err)
			return nil, status.Error(s.Code(),
				"Non guardian of galaxy user cannot bypass namespaces. "+s.Message())
		}
	}

	qc := &queryContext{
		req:      req.req,
		latency:  l,
		span:     span,
		graphql:  isGraphQL,
		gqlField: req.gqlField,
	}
	if rerr = parseRequest(qc); rerr != nil {
		return
	}

	if req.doAuth == NeedAuthorize {
		if rerr = authorizeRequest(ctx, qc); rerr != nil {
			return
		}
	}

	// We use defer here because for queries, startTs will be
	// assigned in the processQuery function called below.
	defer annotateStartTs(qc.span, qc.req.StartTs)
	// For mutations, we update the startTs if necessary.
	if isMutation && req.req.StartTs == 0 {
		if x.WorkerConfig.LudicrousEnabled {
			req.req.StartTs = posting.Oracle().MaxAssigned()
		} else {
			start := time.Now()
			req.req.StartTs = worker.State.GetTimestamp(false)
			qc.latency.AssignTimestamp = time.Since(start)
		}
	}
	if x.WorkerConfig.AclEnabled {
		ns, err := x.ExtractNamespace(ctx)
		if err != nil {
			return nil, err
		}
		defer func() {
			if resp != nil && resp.Txn != nil {
				// attach the hash, user must send this hash when further operating on this startTs.
				resp.Txn.Hash = getHash(ns, resp.Txn.StartTs)
			}
		}()
	}

	var gqlErrs error
	if resp, rerr = processQuery(ctx, qc); rerr != nil {
		// if rerr is just some error from GraphQL encoding, then we need to continue the normal
		// execution ignoring the error as we still need to assign latency info to resp. If we can
		// change the api.Response proto to have a field to contain GraphQL errors, that would be
		// great. Otherwise, we will have to do such checks a lot and that would make code ugly.
		if qc.gqlField != nil && x.IsGqlErrorList(rerr) {
			gqlErrs = rerr
		} else {
			return
		}
	}
	// if it were a mutation, simple or upsert, in any case gqlErrs would be empty as GraphQL JSON
	// is formed only for queries. So, gqlErrs can have something only in the case of a pure query.
	// So, safe to ignore gqlErrs and not return that here.
	if rerr = s.doMutate(ctx, qc, resp); rerr != nil {
		return
	}

	// TODO(Ahsan): resp.Txn.Preds contain predicates of form gid-namespace|attr.
	// Remove the namespace from the response.
	// resp.Txn.Preds = x.ParseAttrList(resp.Txn.Preds)

	// TODO(martinmr): Include Transport as part of the latency. Need to do
	// this separately since it involves modifying the API protos.
	resp.Latency = &api.Latency{
		AssignTimestampNs: uint64(l.AssignTimestamp.Nanoseconds()),
		ParsingNs:         uint64(l.Parsing.Nanoseconds()),
		ProcessingNs:      uint64(l.Processing.Nanoseconds()),
		EncodingNs:        uint64(l.Json.Nanoseconds()),
		TotalNs:           uint64((time.Since(l.Start)).Nanoseconds()),
	}
	md := metadata.Pairs(x.DgraphCostHeader, fmt.Sprint(resp.Metrics.NumUids["_total"]))
	grpc.SendHeader(ctx, md)
	return resp, gqlErrs
}

func processQuery(ctx context.Context, qc *queryContext) (*api.Response, error) {
	resp := &api.Response{}
	if qc.req.Query == "" {
		// No query, so make the query cost 0.
		resp.Metrics = &api.Metrics{
			NumUids: map[string]uint64{"_total": 0},
		}
		return resp, nil
	}
	if ctx.Err() != nil {
		return resp, ctx.Err()
	}
	if x.WorkerConfig.LudicrousEnabled {
		qc.req.StartTs = posting.Oracle().MaxAssigned()
	}
	qr := query.Request{
		Latency:  qc.latency,
		GqlQuery: &qc.gqlRes,
	}

	// Here we try our best effort to not contact Zero for a timestamp. If we succeed,
	// then we use the max known transaction ts value (from ProcessDelta) for a read-only query.
	// If we haven't processed any updates yet then fall back to getting TS from Zero.
	switch {
	case qc.req.BestEffort:
		qc.span.Annotate([]otrace.Attribute{otrace.BoolAttribute("be", true)}, "")
	case qc.req.ReadOnly:
		qc.span.Annotate([]otrace.Attribute{otrace.BoolAttribute("ro", true)}, "")
	default:
		qc.span.Annotate([]otrace.Attribute{otrace.BoolAttribute("no", true)}, "")
	}

	if qc.req.BestEffort {
		// Sanity: check that request is read-only too.
		if !qc.req.ReadOnly {
			return resp, errors.Errorf("A best effort query must be read-only.")
		}
		if qc.req.StartTs == 0 {
			qc.req.StartTs = posting.Oracle().MaxAssigned()
		}
		qr.Cache = worker.NoCache
	}

	if qc.req.StartTs == 0 {
		assignTimestampStart := time.Now()
		qc.req.StartTs = worker.State.GetTimestamp(qc.req.ReadOnly)
		qc.latency.AssignTimestamp = time.Since(assignTimestampStart)
	}

	qr.ReadTs = qc.req.StartTs
	resp.Txn = &api.TxnContext{StartTs: qc.req.StartTs}

	// Core processing happens here.
	er, err := qr.Process(ctx)

	if bool(glog.V(3)) || worker.LogDQLRequestEnabled() {
		glog.Infof("Finished a query that started at: %+v",
			qr.Latency.Start.Format(time.RFC3339))
	}

	if err != nil {
		if bool(glog.V(3)) {
			glog.Infof("Error processing query: %+v\n", err.Error())
		}
		return resp, errors.Wrap(err, "")
	}

	if len(er.SchemaNode) > 0 || len(er.Types) > 0 {
		if err = authorizeSchemaQuery(ctx, &er); err != nil {
			return resp, err
		}
		sort.Slice(er.SchemaNode, func(i, j int) bool {
			return er.SchemaNode[i].Predicate < er.SchemaNode[j].Predicate
		})
		sort.Slice(er.Types, func(i, j int) bool {
			return er.Types[i].TypeName < er.Types[j].TypeName
		})

		respMap := make(map[string]interface{})
		if len(er.SchemaNode) > 0 {
			respMap["schema"] = er.SchemaNode
		}
		if len(er.Types) > 0 {
			respMap["types"] = formatTypes(er.Types)
		}
		resp.Json, err = json.Marshal(respMap)
	} else if qc.req.RespFormat == api.Request_RDF {
		resp.Rdf, err = query.ToRDF(qc.latency, er.Subgraphs)
	} else {
		resp.Json, err = query.ToJson(ctx, qc.latency, er.Subgraphs, qc.gqlField)
	}
	// if err is just some error from GraphQL encoding, then we need to continue the normal
	// execution ignoring the error as we still need to assign metrics and latency info to resp.
	if err != nil && (qc.gqlField == nil || !x.IsGqlErrorList(err)) {
		return resp, err
	}
	qc.span.Annotatef(nil, "Response = %s", resp.Json)

	// varToUID contains a map of variable name to the uids corresponding to it.
	// It is used later for constructing set and delete mutations by replacing
	// variables with the actual uids they correspond to.
	// If a variable doesn't have any UID, we generate one ourselves later.
	for name := range qc.uidRes {
		v := qr.Vars[name]

		// If the list of UIDs is empty but the map of values is not,
		// we need to get the UIDs from the keys in the map.
		var uidList []uint64
		if v.Uids != nil && len(v.Uids.Uids) > 0 {
			uidList = v.Uids.Uids
		} else {
			uidList = make([]uint64, 0, len(v.Vals))
			for uid := range v.Vals {
				uidList = append(uidList, uid)
			}
		}
		if len(uidList) == 0 {
			continue
		}

		// We support maximum 1 million UIDs per variable to ensure that we
		// don't do bad things to alpha and mutation doesn't become too big.
		if len(uidList) > 1e6 {
			return resp, errors.Errorf("var [%v] has over million UIDs", name)
		}

		uids := make([]string, len(uidList))
		for i, u := range uidList {
			// We use base 10 here because the RDF mutations expect the uid to be in base 10.
			uids[i] = strconv.FormatUint(u, 10)
		}
		qc.uidRes[name] = uids
	}

	// look for values for value variables
	for name := range qc.valRes {
		v := qr.Vars[name]
		qc.valRes[name] = v.Vals
	}

	resp.Metrics = &api.Metrics{
		NumUids: er.Metrics,
	}
	var total uint64
	for _, num := range resp.Metrics.NumUids {
		total += num
	}
	resp.Metrics.NumUids["_total"] = total

	return resp, err
}

// parseRequest parses the incoming request
func parseRequest(qc *queryContext) error {
	start := time.Now()
	defer func() {
		qc.latency.Parsing = time.Since(start)
	}()

	var needVars []string
	upsertQuery := qc.req.Query
	if len(qc.req.Mutations) > 0 {
		// parsing mutations
		qc.gmuList = make([]*gql.Mutation, 0, len(qc.req.Mutations))
		for _, mu := range qc.req.Mutations {
			gmu, err := parseMutationObject(mu, qc)
			if err != nil {
				return err
			}

			qc.gmuList = append(qc.gmuList, gmu)
		}

		qc.uidRes = make(map[string][]string)
		qc.valRes = make(map[string]map[uint64]types.Val)
		upsertQuery = buildUpsertQuery(qc)
		needVars = findMutationVars(qc)
		if upsertQuery == "" {
			if len(needVars) > 0 {
				return errors.Errorf("variables %v not defined", needVars)
			}

			return nil
		}
	}

	// parsing the updated query
	var err error
	qc.gqlRes, err = gql.ParseWithNeedVars(gql.Request{
		Str:       upsertQuery,
		Variables: qc.req.Vars,
	}, needVars)
	if err != nil {
		return err
	}
	return validateQuery(qc.gqlRes.Query)
}

func authorizeRequest(ctx context.Context, qc *queryContext) error {
	if err := authorizeQuery(ctx, &qc.gqlRes, qc.graphql); err != nil {
		return err
	}

	// TODO(Aman): can be optimized to do the authorization in just one func call
	for _, gmu := range qc.gmuList {
		if err := authorizeMutation(ctx, gmu); err != nil {
			return err
		}
	}

	return nil
}

func getHash(ns, startTs uint64) string {
	h := sha256.New()
	h.Write([]byte(fmt.Sprintf("%#x%#x%s", ns, startTs, x.WorkerConfig.HmacSecret)))
	return hex.EncodeToString(h.Sum(nil))
}

func validateNamespace(ctx context.Context, tc *api.TxnContext) error {
	if !x.WorkerConfig.AclEnabled {
		return nil
	}

	ns, err := x.ExtractJWTNamespace(ctx)
	if err != nil {
		return err
	}
	if tc.Hash != getHash(ns, tc.StartTs) {
		return x.ErrHashMismatch
	}
	return nil
}

// CommitOrAbort commits or aborts a transaction.
func (s *Server) CommitOrAbort(ctx context.Context, tc *api.TxnContext) (*api.TxnContext, error) {
	ctx, span := otrace.StartSpan(ctx, "Server.CommitOrAbort")
	defer span.End()

	if err := x.HealthCheck(); err != nil {
		return &api.TxnContext{}, err
	}

	tctx := &api.TxnContext{}
	if tc.StartTs == 0 {
		return &api.TxnContext{}, errors.Errorf(
			"StartTs cannot be zero while committing a transaction")
	}
	if ns, err := x.ExtractJWTNamespace(ctx); err == nil {
		annotateNamespace(span, ns)
	}
	annotateStartTs(span, tc.StartTs)

	if err := validateNamespace(ctx, tc); err != nil {
		return &api.TxnContext{}, err
	}

	span.Annotatef(nil, "Txn Context received: %+v", tc)
	commitTs, err := worker.CommitOverNetwork(ctx, tc)
	if err == dgo.ErrAborted {
		// If err returned is dgo.ErrAborted and tc.Aborted was set, that means the client has
		// aborted the transaction by calling txn.Discard(). Hence return a nil error.
		tctx.Aborted = true
		if tc.Aborted {
			return tctx, nil
		}

		return tctx, status.Errorf(codes.Aborted, err.Error())
	}
	tctx.StartTs = tc.StartTs
	tctx.CommitTs = commitTs
	return tctx, err
}

// CheckVersion returns the version of this Dgraph instance.
func (s *Server) CheckVersion(ctx context.Context, c *api.Check) (v *api.Version, err error) {
	if err := x.HealthCheck(); err != nil {
		return v, err
	}

	v = new(api.Version)
	v.Tag = x.Version()
	return v, nil
}

// -------------------------------------------------------------------------------------------------
// HELPER FUNCTIONS
// -------------------------------------------------------------------------------------------------
func isMutationAllowed(ctx context.Context) bool {
	if worker.Config.MutationsMode != worker.DisallowMutations {
		return true
	}
	shareAllowed, ok := ctx.Value("_share_").(bool)
	if !ok || !shareAllowed {
		return false
	}
	return true
}

var errNoAuth = errors.Errorf("No Auth Token found. Token needed for Admin operations.")

func hasAdminAuth(ctx context.Context, tag string) (net.Addr, error) {
	ipAddr, err := x.HasWhitelistedIP(ctx)
	if err != nil {
		return nil, err
	}
	glog.Infof("Got %s request from: %q\n", tag, ipAddr)
	if err = hasPoormansAuth(ctx); err != nil {
		return nil, err
	}
	return ipAddr, nil
}

func hasPoormansAuth(ctx context.Context) error {
	if worker.Config.AuthToken == "" {
		return nil
	}
	md, ok := metadata.FromIncomingContext(ctx)
	if !ok {
		return errNoAuth
	}
	tokens := md.Get("auth-token")
	if len(tokens) == 0 {
		return errNoAuth
	}
	if tokens[0] != worker.Config.AuthToken {
		return errors.Errorf("Provided auth token [%s] does not match. Permission denied.", tokens[0])
	}
	return nil
}

// parseMutationObject tries to consolidate fields of the api.Mutation into the
// corresponding field of the returned gql.Mutation. For example, the 3 fields,
// api.Mutation#SetJson, api.Mutation#SetNquads and api.Mutation#Set are consolidated into the
// gql.Mutation.Set field. Similarly the 3 fields api.Mutation#DeleteJson, api.Mutation#DelNquads
// and api.Mutation#Del are merged into the gql.Mutation#Del field.
func parseMutationObject(mu *api.Mutation, qc *queryContext) (*gql.Mutation, error) {
	res := &gql.Mutation{Cond: mu.Cond}

	if len(mu.SetJson) > 0 {
		nqs, md, err := chunker.ParseJSON(mu.SetJson, chunker.SetNquads)
		if err != nil {
			return nil, err
		}
		res.Set = append(res.Set, nqs...)
		res.Metadata = md
	}
	if len(mu.DeleteJson) > 0 {
		// The metadata is not currently needed for delete operations so it can be safely ignored.
		nqs, _, err := chunker.ParseJSON(mu.DeleteJson, chunker.DeleteNquads)
		if err != nil {
			return nil, err
		}
		res.Del = append(res.Del, nqs...)
	}
	if len(mu.SetNquads) > 0 {
		nqs, md, err := chunker.ParseRDFs(mu.SetNquads)
		if err != nil {
			return nil, err
		}
		res.Set = append(res.Set, nqs...)
		res.Metadata = md
	}
	if len(mu.DelNquads) > 0 {
		nqs, _, err := chunker.ParseRDFs(mu.DelNquads)
		if err != nil {
			return nil, err
		}
		res.Del = append(res.Del, nqs...)
	}

	res.Set = append(res.Set, mu.Set...)
	res.Del = append(res.Del, mu.Del...)
	// parse facets and convert to the binary format so that
	// a field of type datetime like "2017-01-01" can be correctly encoded in the
	// marshaled binary format as done in the time.Marshal method
	if err := validateAndConvertFacets(res.Set); err != nil {
		return nil, err
	}

	if err := validateNQuads(res.Set, res.Del, qc); err != nil {
		return nil, err
	}
	return res, nil
}

func validateAndConvertFacets(nquads []*api.NQuad) error {
	for _, m := range nquads {
		encodedFacets := make([]*api.Facet, 0, len(m.Facets))
		for _, f := range m.Facets {
			// try to interpret the value as binary first
			if _, err := facets.ValFor(f); err == nil {
				encodedFacets = append(encodedFacets, f)
			} else {
				encodedFacet, err := facets.FacetFor(f.Key, string(f.Value))
				if err != nil {
					return err
				}
				encodedFacets = append(encodedFacets, encodedFacet)
			}
		}

		m.Facets = encodedFacets
	}
	return nil
}

// validateForGraphql validate nquads for graphql
func validateForGraphql(nq *api.NQuad, isGraphql bool) error {
	// Check whether the incoming predicate is graphql reserved predicate or not.
	if !isGraphql && x.IsGraphqlReservedPredicate(nq.Predicate) {
		return errors.Errorf("Cannot mutate graphql reserved predicate %s", nq.Predicate)
	}
	return nil
}

func validateNQuads(set, del []*api.NQuad, qc *queryContext) error {

	for _, nq := range set {
		if err := validatePredName(nq.Predicate); err != nil {
			return err
		}
		var ostar bool
		if o, ok := nq.ObjectValue.GetVal().(*api.Value_DefaultVal); ok {
			ostar = o.DefaultVal == x.Star
		}
		if nq.Subject == x.Star || nq.Predicate == x.Star || ostar {
			return errors.Errorf("Cannot use star in set n-quad: %+v", nq)
		}
		if err := validateKeys(nq); err != nil {
			return errors.Wrapf(err, "key error: %+v", nq)
		}
		if err := validateForGraphql(nq, qc.graphql); err != nil {
			return err
		}
	}
	for _, nq := range del {
		if err := validatePredName(nq.Predicate); err != nil {
			return err
		}
		var ostar bool
		if o, ok := nq.ObjectValue.GetVal().(*api.Value_DefaultVal); ok {
			ostar = o.DefaultVal == x.Star
		}
		if nq.Subject == x.Star || (nq.Predicate == x.Star && !ostar) {
			return errors.Errorf("Only valid wildcard delete patterns are 'S * *' and 'S P *': %v", nq)
		}
		if err := validateForGraphql(nq, qc.graphql); err != nil {
			return err
		}
		// NOTE: we dont validateKeys() with delete to let users fix existing mistakes
		// with bad predicate forms. ex: foo@bar ~something
	}
	return nil
}

func validateKey(key string) error {
	switch {
	case key == "":
		return errors.Errorf("Has zero length")
	case strings.ContainsAny(key, "~@"):
		return errors.Errorf("Has invalid characters")
	case strings.IndexFunc(key, unicode.IsSpace) != -1:
		return errors.Errorf("Must not contain spaces")
	}
	return nil
}

// validateKeys checks predicate and facet keys in N-Quad for syntax errors.
func validateKeys(nq *api.NQuad) error {
	if err := validateKey(nq.Predicate); err != nil {
		return errors.Wrapf(err, "predicate %q", nq.Predicate)
	}
	for i := range nq.Facets {
		if nq.Facets[i] == nil {
			continue
		}
		if err := validateKey(nq.Facets[i].Key); err != nil {
			return errors.Errorf("Facet %q, %s", nq.Facets[i].Key, err)
		}
	}
	return nil
}

// validateQuery verifies that the query does not contain any preds that
// are longer than the limit (2^16).
func validateQuery(queries []*gql.GraphQuery) error {
	for _, q := range queries {
		if err := validatePredName(q.Attr); err != nil {
			return err
		}

		if err := validateQuery(q.Children); err != nil {
			return err
		}
	}

	return nil
}

func validatePredName(name string) error {
	if len(name) > math.MaxUint16 {
		return errors.Errorf("Predicate name length cannot be bigger than 2^16. Predicate: %v",
			name[:80])
	}
	return nil
}

// formatTypes takes a list of TypeUpdates and converts them in to a list of
// maps in a format that is human-readable to be marshaled into JSON.
func formatTypes(typeList []*pb.TypeUpdate) []map[string]interface{} {
	var res []map[string]interface{}
	for _, typ := range typeList {
		typeMap := make(map[string]interface{})
		typeMap["name"] = typ.TypeName
		fields := make([]map[string]string, len(typ.Fields))

		for i, field := range typ.Fields {
			m := make(map[string]string, 1)
			m["name"] = field.Predicate
			fields[i] = m
		}
		typeMap["fields"] = fields

		res = append(res, typeMap)
	}
	return res
}

func isDropAll(op *api.Operation) bool {
	if op.DropAll || op.DropOp == api.Operation_ALL {
		return true
	}
	return false
}<|MERGE_RESOLUTION|>--- conflicted
+++ resolved
@@ -1188,13 +1188,6 @@
 		return nil, serverOverloadErr
 	}
 
-<<<<<<< HEAD
-	if bool(glog.V(3)) || worker.LogDQLRequestEnabled() {
-		glog.Infof("Got a DQL query: \n%+v\n", req.req)
-	}
-
-=======
->>>>>>> c3af295d
 	isGraphQL, _ := ctx.Value(IsGraphql).(bool)
 	if isGraphQL {
 		atomic.AddUint64(&numGraphQL, 1)
