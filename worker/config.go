--- conflicted
+++ resolved
@@ -24,12 +24,6 @@
 )
 
 const (
-<<<<<<< HEAD
-	// magicVersion is a unique uint16 number. Badger won't start if this magic number doesn't match
-	// with the one present in the manifest. It prevents starting up dgraph with new data format
-	// (eg. the change in 21.09 by using roaring bitmap) on older p directory.
-=======
->>>>>>> 5429202e
 	magicVersion = 1
 
 	// AllowMutations is the mode allowing all mutations.
